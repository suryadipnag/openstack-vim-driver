global:
  # While the driver pod can run within Openshift's restricted SCC, if
  # another SCC is applied to the pod via a service account that doesn't support
  # the correct runAsUser type (i.e. MustRunAsNonRoot), arbitraryUids can be
  # disabled. Otherwise, the default value (true) shouldn't need to be updated.
  arbitraryUids: true
<<<<<<< HEAD

=======
  
>>>>>>> 2be3beaf
## Docker Image for the Openstack VIM Driver
docker:
  ## Make this the full path, including registry host and port if using one
  image: accanto/os-vim-driver
  version: 2.0.2.brownfield
  imagePullPolicy: IfNotPresent

## Configuration for the application deployment
app:
  ## Number of pods to deploy 
  replicas: 1
  ## os-vim-driver specific configuration
  config:
    kafka:
      ## note: assumes that Kafka is accessible at 'app.config.override.messaging.connection_address'

      ## There is an additional option for configuring access to Kafka by fixed IP. This is added as a host entry to the container.
      hostEnabled: false
      ## the host must match the value of 'app.config.override.messaging.connection_address', if it is set
      host: "foundation-kafka"
      ## this must be set to the Kafka IP address
      ip:

    ## Configure logging 
    log:
      level: INFO

    ## Pass additional environment variables to the application containers
    env:
      ## to support indexing of logs in Elasticsearch using Filebeat, we use logstash format. This allows
      ## us to bundle the log message and other metadata in a json log message and let Filebeat extract them
      ## as top level fields in the Elasticsearch index.
      LOG_TYPE: logstash

      ## configuration for WSGI container
      ## WSGI_CONTAINER can be uwsgi or gunicorn
      WSGI_CONTAINER: uwsgi
      ## the number of processes and threads to spawn to handle requests
      NUM_PROCESSES: "4"
      NUM_THREADS: "4"

    ## ovd_config.yml (driver configuration) overrides
    override:
      messaging:
        # Kafka connection url
        connection_address: foundation-kafka:9092
        # timeout waiting for initial version check on Kafka producer/consumer initialisation
        # 5000ms is usually sufficient, increase if problems with NoBrokersAvailable occur
        api_version_auto_timeout_ms: 5000
<<<<<<< HEAD
      adopt:
        # Flag to override status check and allow adoption of a stack in any status
        skip_status_check: False
        # List of openstack stack status considered OK to adopt: 
        # Potential Values: 
        # CREATE_COMPLETE,ADOPT_COMPLETE,RESUME_COMPLETE,CHECK_COMPLETE,UPDATE_COMPLETE,SNAPSHOT_COMPLETE,INIT_COMPLETE,ROLLBACK_COMPLETE
        adoptable_status_values: ['CREATE_COMPLETE','ADOPT_COMPLETE','RESUME_COMPLETE','CHECK_COMPLETE','UPDATE_COMPLETE']  
=======
        topics:
          lifecycle_execution_events:
            name: lm_vnfc_lifecycle_execution_events
            auto_create: True
            num_partitions: 1
            replication_factor: 1
          job_queue:
            auto_create: True
            num_partitions: 100
            replication_factor: 1
            config:
              retention.ms: 60000
              message.timestamp.difference.max.ms: 60000
              file.delete.delay.ms: 60000
#              api_version_auto_timeout_ms: 10000
>>>>>>> 2be3beaf

    security:
      ssl:
        enabled: True
        secret:
          ## Name of the secret containing the SSL certificate for the non-host based access (the CN of the certificate should match commonName)
          name: ovd-tls
          ## If True, the Helm chart installation will generate a new SSL key with a self-signed certificate
          generate: True
          ## The Common Name used for the SSL certificate (do not change this)
          commonName: os-vim-driver
  
  ## Probe configuration for checking Application availability
  livenessProbe:
    enabled: true
    failureThreshold: 3
    initialDelaySeconds: 10
    periodSeconds: 30
  readinessProbe:
    enabled: true
    failureThreshold: 3
    initialDelaySeconds: 20
    periodSeconds: 10
    
  ## Affinity for pod assignment
  ## Ref: https://kubernetes.io/docs/concepts/configuration/assign-pod-node/#affinity-and-anti-affinity
  affinity:
    podAntiAffinity:
      ## Default anti-affinity rule is to try and schedule multiple pods of this app on different nodes
      preferredDuringSchedulingIgnoredDuringExecution:
      - weight: 100
        podAffinityTerm:
          topologyKey: "kubernetes.io/hostname"
          labelSelector:
            matchExpressions:
            - key: app
              operator: In
              values:
              - os-vim-driver
    ## Example of node affinity rule to require this pod is only scheduled on a Node with a label (key=value) of "Stateless=True"
    #nodeAffinity:
    #  requiredDuringSchedulingIgnoredDuringExecution:
    #    nodeSelectorTerms:
    #    - matchExpressions:
    #      - key: Stateless
    #        operator: In
    #        values:
    #        - "True"
    
  ## Node tolerations for pod assignment
  ## Ref: https://kubernetes.io/docs/concepts/configuration/taint-and-toleration/
  tolerations: []
  ## Example of allowing this pod to be deployed onto a Node that has been tainted with "ReservedForLm"
  #- key: ReservedForLm
  #  operator: Exists
  #  effect: NoSchedule

  ## Configure resource requests and limits for each container of the application
  ## Default is to have no limit
  ## ref: http://kubernetes.io/docs/user-guide/compute-resources/
  resources: {}
    # limits:
    #  cpu: 250m
    #  memory: 384Mi
    # requests:
    #  cpu: 250m
    #  memory: 384Mi

  ## Autoscaler
  ## Enabling this deploys a Horizontal Pod Autoscaler that will monitor the CPU usage and scale this deployment 
  ## ref: https://kubernetes.io/docs/tasks/run-application/horizontal-pod-autoscale/
  ## NOTE: requires Kubernetes Metrics Server
  autoscaler:
    enabled: false
    maxReplicas: 10
    minReplicas: 1
    targetCPUUtilizationPercentage: 80

service:
  # Using NodePort allows access to the IPs through http://k8s-host:nodePort/
  type: NodePort
  nodePort: 31681

ingress:
  ## The host used to access the service externally i.e. http://<server.ingress.hostname>/
  ## If not making use of a DNS to resolve this host you must add this to the client hosts file with the K8s IP
  ## E.g.
  ## 10.220.1.2     ovd.lm
  host: ovd.lm<|MERGE_RESOLUTION|>--- conflicted
+++ resolved
@@ -4,11 +4,7 @@
   # the correct runAsUser type (i.e. MustRunAsNonRoot), arbitraryUids can be
   # disabled. Otherwise, the default value (true) shouldn't need to be updated.
   arbitraryUids: true
-<<<<<<< HEAD
 
-=======
-  
->>>>>>> 2be3beaf
 ## Docker Image for the Openstack VIM Driver
 docker:
   ## Make this the full path, including registry host and port if using one
@@ -58,15 +54,6 @@
         # timeout waiting for initial version check on Kafka producer/consumer initialisation
         # 5000ms is usually sufficient, increase if problems with NoBrokersAvailable occur
         api_version_auto_timeout_ms: 5000
-<<<<<<< HEAD
-      adopt:
-        # Flag to override status check and allow adoption of a stack in any status
-        skip_status_check: False
-        # List of openstack stack status considered OK to adopt: 
-        # Potential Values: 
-        # CREATE_COMPLETE,ADOPT_COMPLETE,RESUME_COMPLETE,CHECK_COMPLETE,UPDATE_COMPLETE,SNAPSHOT_COMPLETE,INIT_COMPLETE,ROLLBACK_COMPLETE
-        adoptable_status_values: ['CREATE_COMPLETE','ADOPT_COMPLETE','RESUME_COMPLETE','CHECK_COMPLETE','UPDATE_COMPLETE']  
-=======
         topics:
           lifecycle_execution_events:
             name: lm_vnfc_lifecycle_execution_events
@@ -82,7 +69,13 @@
               message.timestamp.difference.max.ms: 60000
               file.delete.delay.ms: 60000
 #              api_version_auto_timeout_ms: 10000
->>>>>>> 2be3beaf
+      adopt:
+        # Flag to override status check and allow adoption of a stack in any status
+        skip_status_check: False
+        # List of openstack stack status considered OK to adopt: 
+        # Potential Values: 
+        # CREATE_COMPLETE,ADOPT_COMPLETE,RESUME_COMPLETE,CHECK_COMPLETE,UPDATE_COMPLETE,SNAPSHOT_COMPLETE,INIT_COMPLETE,ROLLBACK_COMPLETE
+        adoptable_status_values: ['CREATE_COMPLETE','ADOPT_COMPLETE','RESUME_COMPLETE','CHECK_COMPLETE','UPDATE_COMPLETE']  
 
     security:
       ssl:
