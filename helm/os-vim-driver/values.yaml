## Docker Image for the Openstack VIM Driver
docker:
  ## Make this the full path, including registry host and port if using one
  image: accanto/os-vim-driver
  version: 2.1.0a1.issue51
  imagePullPolicy: IfNotPresent

## Configuration for the application deployment
app:
  ## Number of pods to deploy 
  replicas: 1
  ## os-vim-driver specific configuration
  config:
    kafka:
      ## note: assumes that Kafka is accessible at 'app.config.override.messaging.connection_address'

      ## There is an additional option for configuring access to Kafka by fixed IP. This is added as a host entry to the container.
      hostEnabled: false
      ## the host must match the value of 'app.config.override.messaging.connection_address', if it is set
      host: "foundation-kafka"
      ## this must be set to the Kafka IP address
      ip:

    ## Configure logging 
    log:
      level: INFO

    ## Pass additional environment variables to the application containers
    env:
      ## to support indexing of logs in Elasticsearch using Filebeat, we use logstash format. This allows
      ## us to bundle the log message and other metadata in a json log message and let Filebeat extract them
      ## as top level fields in the Elasticsearch index.
      LOG_TYPE: logstash

      ## configuration for WSGI container
      ## WSGI_CONTAINER can be uwsgi or gunicorn
      WSGI_CONTAINER: uwsgi
      ## the number of processes and threads to spawn to handle requests
<<<<<<< HEAD
      NUM_PROCESSES: "4"
      NUM_THREADS: "4"
=======
      NUM_PROCESSES: "8"
      NUM_THREADS: "2"
>>>>>>> 41eca276

    ## ovd_config.yml (driver configuration) overrides
    override:
      messaging:
        # Kafka connection url
        connection_address: foundation-kafka:9092

    security:
      ssl:
        enabled: True
        secret:
          ## Name of the secret containing the SSL certificate for the non-host based access (the CN of the certificate should match commonName)
          name: ovd-tls
          ## If True, the Helm chart installation will generate a new SSL key with a self-signed certificate
          generate: True
          ## The Common Name used for the SSL certificate (do not change this)
          commonName: os-vim-driver
  
  ## Probe configuration for checking Application availability
  livenessProbe:
    enabled: true
    failureThreshold: 3
    initialDelaySeconds: 10
    periodSeconds: 30
  readinessProbe:
    enabled: true
    failureThreshold: 3
    initialDelaySeconds: 20
    periodSeconds: 10
    
  ## Affinity for pod assignment
  ## Ref: https://kubernetes.io/docs/concepts/configuration/assign-pod-node/#affinity-and-anti-affinity
  affinity:
    podAntiAffinity:
      ## Default anti-affinity rule is to try and schedule multiple pods of this app on different nodes
      preferredDuringSchedulingIgnoredDuringExecution:
      - weight: 100
        podAffinityTerm:
          topologyKey: "kubernetes.io/hostname"
          labelSelector:
            matchExpressions:
            - key: app
              operator: In
              values:
              - os-vim-driver
    ## Example of node affinity rule to require this pod is only scheduled on a Node with a label (key=value) of "Stateless=True"
    #nodeAffinity:
    #  requiredDuringSchedulingIgnoredDuringExecution:
    #    nodeSelectorTerms:
    #    - matchExpressions:
    #      - key: Stateless
    #        operator: In
    #        values:
    #        - "True"
    
  ## Node tolerations for pod assignment
  ## Ref: https://kubernetes.io/docs/concepts/configuration/taint-and-toleration/
  tolerations: []
  ## Example of allowing this pod to be deployed onto a Node that has been tainted with "ReservedForLm"
  #- key: ReservedForLm
  #  operator: Exists
  #  effect: NoSchedule

  ## Configure resource requests and limits for each container of the application
  ## Default is to have no limit
  ## ref: http://kubernetes.io/docs/user-guide/compute-resources/
  resources: {}
    # limits:
    #  cpu: 250m
    #  memory: 384Mi
    # requests:
    #  cpu: 250m
    #  memory: 384Mi

  ## Autoscaler
  ## Enabling this deploys a Horizontal Pod Autoscaler that will monitor the CPU usage and scale this deployment 
  ## ref: https://kubernetes.io/docs/tasks/run-application/horizontal-pod-autoscale/
  ## NOTE: requires Kubernetes Metrics Server
  autoscaler:
    enabled: false
    maxReplicas: 10
    minReplicas: 1
    targetCPUUtilizationPercentage: 80

service:
  # Using NodePort allows access to the IPs through http://k8s-host:nodePort/
  type: NodePort
  nodePort: 31681

ingress:
  ## The host used to access the service externally i.e. http://<server.ingress.hostname>/
  ## If not making use of a DNS to resolve this host you must add this to the client hosts file with the K8s IP
  ## E.g.
  ## 10.220.1.2     ovd.lm
  host: ovd.lm<|MERGE_RESOLUTION|>--- conflicted
+++ resolved
@@ -36,13 +36,8 @@
       ## WSGI_CONTAINER can be uwsgi or gunicorn
       WSGI_CONTAINER: uwsgi
       ## the number of processes and threads to spawn to handle requests
-<<<<<<< HEAD
-      NUM_PROCESSES: "4"
-      NUM_THREADS: "4"
-=======
       NUM_PROCESSES: "8"
       NUM_THREADS: "2"
->>>>>>> 41eca276
 
     ## ovd_config.yml (driver configuration) overrides
     override:
