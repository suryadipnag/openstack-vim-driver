--- conflicted
+++ resolved
@@ -32,12 +32,8 @@
           image: {{ .Values.docker.image }}:{{ .Values.docker.version }}
           imagePullPolicy: {{ .Values.docker.imagePullPolicy }}
           {{- if or (not (.Capabilities.APIVersions.Has "security.openshift.io/v1")) (eq .Release.Namespace "kube-system") (ne (toString .Values.global.arbitraryUids) "true") }}
-<<<<<<< HEAD
-          securityContent:
-=======
           # run as ovd user (100)
           securityContext:
->>>>>>> 2be3beaf
             runAsUser: 100
           {{- end }}
           ports:
